/*
 * Licensed to the Apache Software Foundation (ASF) under one
 * or more contributor license agreements.  See the NOTICE file
 * distributed with this work for additional information
 * regarding copyright ownership.  The ASF licenses this file
 * to you under the Apache License, Version 2.0 (the
 * "License"); you may not use this file except in compliance
 * with the License.  You may obtain a copy of the License at
 *
 *   http://www.apache.org/licenses/LICENSE-2.0
 *
 * Unless required by applicable law or agreed to in writing,
 * software distributed under the License is distributed on an
 * "AS IS" BASIS, WITHOUT WARRANTIES OR CONDITIONS OF ANY
 * KIND, either express or implied.  See the License for the
 * specific language governing permissions and limitations
 * under the License.
 */
package org.apache.iceberg;

import java.io.IOException;
import java.util.List;
import java.util.Map;
import java.util.Set;
import java.util.concurrent.ConcurrentHashMap;
import java.util.concurrent.ExecutorService;
import java.util.concurrent.atomic.AtomicInteger;
import java.util.function.Consumer;
import java.util.stream.Collectors;
import org.apache.iceberg.exceptions.RuntimeIOException;
import org.apache.iceberg.io.CloseableIterable;
import org.apache.iceberg.io.FileIO;
<<<<<<< HEAD
import org.apache.iceberg.io.SupportsBulkOperations;
import org.apache.iceberg.relocated.com.google.common.collect.Iterables;
=======
>>>>>>> 2114bf63
import org.apache.iceberg.relocated.com.google.common.collect.Sets;
import org.apache.iceberg.util.PropertyUtil;
import org.apache.iceberg.util.SnapshotUtil;
import org.apache.iceberg.util.Tasks;
import org.slf4j.Logger;
import org.slf4j.LoggerFactory;

class IncrementalFileCleanup extends FileCleanupStrategy {
  private static final Logger LOG = LoggerFactory.getLogger(IncrementalFileCleanup.class);

  private static void logProgress(AtomicInteger processedCount, int totalSize, String type) {
    int processed = processedCount.incrementAndGet();
    if (processed % 100 == 0 || processed == totalSize) {
      LOG.info("Processed {} out of {} {}", processed, totalSize, type);
    }
  }

  IncrementalFileCleanup(
      FileIO fileIO,
      ExecutorService deleteExecutorService,
      ExecutorService planExecutorService,
      Consumer<String> deleteFunc) {
    super(fileIO, deleteExecutorService, planExecutorService, deleteFunc);
  }

  @Override
  @SuppressWarnings({"checkstyle:CyclomaticComplexity", "MethodLength"})
  public void cleanFiles(TableMetadata beforeExpiration, TableMetadata afterExpiration) {
<<<<<<< HEAD
    long startTime = System.nanoTime();
    LOG.info("Starting incremental file cleanup");

    if (afterExpiration.refs().size() > 1) {
      throw new UnsupportedOperationException(
          "Cannot incrementally clean files for tables with more than 1 ref");
    }

=======
>>>>>>> 2114bf63
    // clean up the expired snapshots:
    // 1. Get a list of the snapshots that were removed
    // 2. Delete any data files that were deleted by those snapshots and are not in the table
    // 3. Delete any manifests that are no longer used by current snapshots
    // 4. Delete the manifest lists

    Set<Long> validIds = Sets.newHashSet();
    for (Snapshot snapshot : afterExpiration.snapshots()) {
      validIds.add(snapshot.snapshotId());
    }

    Set<Long> expiredIds = Sets.newHashSet();
    for (Snapshot snapshot : beforeExpiration.snapshots()) {
      long snapshotId = snapshot.snapshotId();
      if (!validIds.contains(snapshotId)) {
        // the snapshot was expired
        // LOG.info("Expired snapshot: {}", snapshot);
        expiredIds.add(snapshotId);
      }
    }

    if (expiredIds.isEmpty()) {
      // if no snapshots were expired, skip cleanup
      return;
    }

    Snapshot latest = beforeExpiration.currentSnapshot();
    if (latest == null) {
      return;
    }

    List<Snapshot> snapshots = afterExpiration.snapshots();

    // this is the set of ancestors of the current table state. when removing snapshots, this must
    // only remove files that were deleted in an ancestor of the current table state to avoid
    // physically deleting files that were logically deleted in a commit that was rolled back.
    Set<Long> ancestorIds =
        Sets.newHashSet(SnapshotUtil.ancestorIds(latest, beforeExpiration::snapshot));

    Set<Long> pickedAncestorSnapshotIds = Sets.newHashSet();
    for (long snapshotId : ancestorIds) {
      String sourceSnapshotId =
          beforeExpiration
              .snapshot(snapshotId)
              .summary()
              .get(SnapshotSummary.SOURCE_SNAPSHOT_ID_PROP);
      if (sourceSnapshotId != null) {
        // protect any snapshot that was cherry-picked into the current table state
        pickedAncestorSnapshotIds.add(Long.parseLong(sourceSnapshotId));
      }
    }

    // find manifests to clean up that are still referenced by a valid snapshot, but written by an
    // expired snapshot
    Set<String> validManifests = ConcurrentHashMap.newKeySet();
    Set<ManifestFile> manifestsToScan = ConcurrentHashMap.newKeySet();

    // Reads and deletes are done using Tasks.foreach(...).suppressFailureWhenFinished to complete
    // as much of the delete work as possible and avoid orphaned data or manifest files.
    long scanValidStartTime = System.nanoTime();
    LOG.info("Starting to scan valid snapshots for manifest references");
    LOG.info("Total valid snapshots to scan: {}", snapshots.size());
    final AtomicInteger processedSnapshots = new AtomicInteger(0);
    Tasks.foreach(snapshots)
        .retry(3)
        .suppressFailureWhenFinished()
        .executeWith(planExecutorService)
        .onFailure(
            (snapshot, exc) ->
                LOG.warn(
                    "Failed on snapshot {} while reading manifest list: {}",
                    snapshot.snapshotId(),
                    snapshot.manifestListLocation(),
                    exc))
        .run(
            snapshot -> {
              try (CloseableIterable<ManifestFile> manifests = readManifests(snapshot)) {
                for (ManifestFile manifest : manifests) {
                  validManifests.add(manifest.path());

                  long snapshotId = manifest.snapshotId();
                  // whether the manifest was created by a valid snapshot (true) or an expired
                  // snapshot (false)
                  boolean fromValidSnapshots = validIds.contains(snapshotId);
                  // whether the snapshot that created the manifest was an ancestor of the table
                  // state
                  boolean isFromAncestor = ancestorIds.contains(snapshotId);
                  // whether the changes in this snapshot have been picked into the current table
                  // state
                  boolean isPicked = pickedAncestorSnapshotIds.contains(snapshotId);
                  // if the snapshot that wrote this manifest is no longer valid (has expired),
                  // then delete its deleted files. note that this is only for expired snapshots
                  // that are in the
                  // current table state
                  if (!fromValidSnapshots
                      && (isFromAncestor || isPicked)
                      && manifest.hasDeletedFiles()) {
                    manifestsToScan.add(manifest.copy());
                  }
                }

                logProgress(processedSnapshots, snapshots.size(), "snapshots");
              } catch (IOException e) {
                throw new RuntimeIOException(
                    e, "Failed to close manifest list: %s", snapshot.manifestListLocation());
              }
            });
    long scanValidEndTime = System.nanoTime();
    LOG.info("Completed scanning valid snapshots in {} ms, found {} valid manifests and {} manifests to scan",
        (scanValidEndTime - scanValidStartTime) / 1_000_000, validManifests.size(), manifestsToScan.size());

    // find manifests to clean up that were only referenced by snapshots that have expired
<<<<<<< HEAD
    Set<String> manifestListsToDelete = Sets.newHashSet();
    Set<String> manifestsToDelete = Sets.newHashSet();
    Set<ManifestFile> manifestsToRevert = Sets.newHashSet();

    long scanExpiredStartTime = System.nanoTime();
    LOG.info("Starting to scan expired snapshots");
    List<Snapshot> expiredSnapshots = beforeExpiration.snapshots().stream()
        .filter(snapshot -> !validIds.contains(snapshot.snapshotId()))
        .collect(Collectors.toList());
    LOG.info("Total expired snapshots to scan: {}", expiredSnapshots.size());
    final AtomicInteger processedExpiredSnapshots = new AtomicInteger(0);
    Tasks.foreach(expiredSnapshots)
=======
    Set<String> manifestListsToDelete = ConcurrentHashMap.newKeySet();
    Set<String> manifestsToDelete = ConcurrentHashMap.newKeySet();
    Set<ManifestFile> manifestsToRevert = ConcurrentHashMap.newKeySet();
    Tasks.foreach(beforeExpiration.snapshots())
>>>>>>> 2114bf63
        .retry(3)
        .suppressFailureWhenFinished()
        .executeWith(planExecutorService)
        .onFailure(
            (snapshot, exc) ->
                LOG.warn(
                    "Failed on snapshot {} while reading manifest list: {}",
                    snapshot.snapshotId(),
                    snapshot.manifestListLocation(),
                    exc))
        .run(
            snapshot -> {
              long snapshotId = snapshot.snapshotId();
              // determine whether the changes in this snapshot are in the current table state
              if (pickedAncestorSnapshotIds.contains(snapshotId)) {
                // this snapshot was cherry-picked into the current table state, so skip cleaning
                // it up. its changes will expire when the picked snapshot expires.
                // A -- C -- D (source=B)
                //  `- B <-- this commit
                logProgress(processedExpiredSnapshots, expiredSnapshots.size(), "expired snapshots");
                return;
              }

              long sourceSnapshotId =
                  PropertyUtil.propertyAsLong(
                      snapshot.summary(), SnapshotSummary.SOURCE_SNAPSHOT_ID_PROP, -1);
              if (ancestorIds.contains(sourceSnapshotId)) {
                // this commit was cherry-picked from a commit that is in the current table state.
                // do not clean up its changes because it would revert data file additions that
                // are in the current table.
                // A -- B -- C
                //  `- D (source=B) <-- this commit
                logProgress(processedExpiredSnapshots, expiredSnapshots.size(), "expired snapshots");
                return;
              }

              if (pickedAncestorSnapshotIds.contains(sourceSnapshotId)) {
                // this commit was cherry-picked from a commit that is in the current table state.
                // do not clean up its changes because it would revert data file additions that
                // are in the current table.
                // A -- C -- E (source=B)
                //  `- B `- D (source=B) <-- this commit
                logProgress(processedExpiredSnapshots, expiredSnapshots.size(), "expired snapshots");
                return;
              }

              // find any manifests that are no longer needed
              try (CloseableIterable<ManifestFile> manifests = readManifests(snapshot)) {
                for (ManifestFile manifest : manifests) {
                  if (!validManifests.contains(manifest.path())) {
                    manifestsToDelete.add(manifest.path());

                    boolean isFromAncestor = ancestorIds.contains(manifest.snapshotId());
                    boolean isFromExpiringSnapshot = expiredIds.contains(manifest.snapshotId());

                    if (isFromAncestor && manifest.hasDeletedFiles()) {
                      // Only delete data files that were deleted in by an expired snapshot if
                      // that snapshot is an ancestor of the current table state. Otherwise, a
                      // snapshot that deleted files and was rolled back will delete files that could be in
                      // the current table state.
                      manifestsToScan.add(manifest.copy());
                    }

                    if (!isFromAncestor && isFromExpiringSnapshot && manifest.hasAddedFiles()) {
                      // Because the manifest was written by a snapshot that is not an ancestor of
                      // the current table state, the files added in this manifest can be removed.
                      // The extra check whether the manifest was written by a known snapshot that was
                      // expired in this commit ensures that the full ancestor list between when
                      // the snapshot was written and this expiration is known and there is no missing history.
                      // If history were missing, then the snapshot could be an ancestor of the table
                      // state but the ancestor ID set would not contain it and this would be unsafe.
                      manifestsToRevert.add(manifest.copy());
                    }
                  }
                }

                // add the manifest list to the delete set, if present
                if (snapshot.manifestListLocation() != null) {
                  manifestListsToDelete.add(snapshot.manifestListLocation());
                }
              } catch (IOException e) {
                throw new RuntimeIOException(
                    e, "Failed to close manifest list: %s", snapshot.manifestListLocation());
              }

              logProgress(processedExpiredSnapshots, expiredSnapshots.size(), "expired snapshots");
            });
    long scanExpiredEndTime = System.nanoTime();
    LOG.info("Completed scanning expired snapshots in {} ms, found {} manifests to delete and {} manifests to revert",
        (scanExpiredEndTime - scanExpiredStartTime) / 1_000_000, manifestsToDelete.size(), manifestsToRevert.size());

    Set<String> filesToDelete =
        findFilesToDelete(
            manifestsToScan, manifestsToRevert, validIds, beforeExpiration.specsById());

    long deleteStartTime = System.nanoTime();
    LOG.info("Found {} files to delete", filesToDelete.size());

    boolean supportsBulkDeletes = fileIO instanceof SupportsBulkOperations;
    LOG.info("File IO {} bulk deletes", supportsBulkDeletes ? "supports" : "does not support");

    LOG.info("Starting to delete files");
    deleteFiles(filesToDelete, "data");
    long dataDeleteEndTime = System.nanoTime();
    LOG.info("Deleted {} data files in {} ms", filesToDelete.size(),
        (dataDeleteEndTime - deleteStartTime) / 1_000_000);

    deleteFiles(manifestsToDelete, "manifest");
    long manifestDeleteEndTime = System.nanoTime();
    LOG.info("Deleted {} manifest files in {} ms", manifestsToDelete.size(),
        (manifestDeleteEndTime - dataDeleteEndTime) / 1_000_000);

    deleteFiles(manifestListsToDelete, "manifest list");
    long manifestListDeleteEndTime = System.nanoTime();
    LOG.info("Deleted {} manifest list files in {} ms", manifestListsToDelete.size(),
        (manifestListDeleteEndTime - manifestDeleteEndTime) / 1_000_000);

    if (hasAnyStatisticsFiles(beforeExpiration)) {
      Set<String> expiredStatisticsFilesLocations =
          expiredStatisticsFilesLocations(beforeExpiration, afterExpiration);
      deleteFiles(expiredStatisticsFilesLocations, "statistics files");
      long statsDeleteEndTime = System.nanoTime();
      LOG.info("Deleted {} statistics files in {} ms", expiredStatisticsFilesLocations.size(),
          (statsDeleteEndTime - manifestListDeleteEndTime) / 1_000_000);
    }

    long totalTime = System.nanoTime() - startTime;
    LOG.info("Completed incremental file cleanup in {} ms", totalTime / 1_000_000);
  }

  private Set<String> findFilesToDelete(
      Set<ManifestFile> manifestsToScan,
      Set<ManifestFile> manifestsToRevert,
      Set<Long> validIds,
<<<<<<< HEAD
      TableMetadata current) {
    long startTime = System.nanoTime();
    LOG.info("Starting to build delete list from {} manifests to scan and {} manifests to revert",
        manifestsToScan.size(), manifestsToRevert.size());

=======
      Map<Integer, PartitionSpec> specsById) {
>>>>>>> 2114bf63
    Set<String> filesToDelete = ConcurrentHashMap.newKeySet();

    // First scan manifests with deletes
    long scanDeletesStartTime = System.nanoTime();
    final AtomicInteger processedDeleteManifests = new AtomicInteger(0);
    Tasks.foreach(manifestsToScan)
        .retry(3)
        .suppressFailureWhenFinished()
        .executeWith(planExecutorService)
        .onFailure(
            (item, exc) ->
                LOG.warn("Failed to get deleted files: this may cause orphaned data files", exc))
        .run(
            manifest -> {
              // the manifest has deletes, scan it to find files to delete
              try (ManifestReader<?> reader = ManifestFiles.open(manifest, fileIO, specsById)) {
                for (ManifestEntry<?> entry : reader.entries()) {
                  // if the snapshot ID of the DELETE entry is no longer valid, the data can be
                  // deleted
                  if (entry.status() == ManifestEntry.Status.DELETED
                      && !validIds.contains(entry.snapshotId())) {
                    // use toString to ensure the path will not change (Utf8 is reused)
                    filesToDelete.add(entry.file().location());
                  }
                }
              } catch (IOException e) {
                throw new RuntimeIOException(e, "Failed to read manifest file: %s", manifest);
              }
              logProgress(processedDeleteManifests, manifestsToScan.size(), "delete manifests");
            });
    long scanDeletesEndTime = System.nanoTime();
    LOG.info("Found {} files to delete from scanning DELETE entries in {} ms",
        filesToDelete.size(), (scanDeletesEndTime - scanDeletesStartTime) / 1_000_000);

    // Then scan manifests to revert
    long scanRevertsStartTime = System.nanoTime();
    final AtomicInteger processedRevertManifests = new AtomicInteger(0);
    Tasks.foreach(manifestsToRevert)
        .retry(3)
        .suppressFailureWhenFinished()
        .executeWith(planExecutorService)
        .onFailure(
            (item, exc) ->
                LOG.warn("Failed to get added files: this may cause orphaned data files", exc))
        .run(
            manifest -> {
              // the manifest has deletes, scan it to find files to delete
              try (ManifestReader<?> reader = ManifestFiles.open(manifest, fileIO, specsById)) {
                for (ManifestEntry<?> entry : reader.entries()) {
                  // delete any ADDED file from manifests that were reverted
                  if (entry.status() == ManifestEntry.Status.ADDED) {
                    // use toString to ensure the path will not change (Utf8 is reused)
                    filesToDelete.add(entry.file().location());
                  }
                }
              } catch (IOException e) {
                throw new RuntimeIOException(e, "Failed to read manifest file: %s", manifest);
              }
              logProgress(processedRevertManifests, manifestsToRevert.size(), "revert manifests");
            });
    long scanRevertsEndTime = System.nanoTime();
    LOG.info("Found {} additional files to delete from scanning ADDED entries in reverted manifests in {} ms",
        filesToDelete.size(), (scanRevertsEndTime - scanRevertsStartTime) / 1_000_000);

    long totalTime = System.nanoTime() - startTime;
    LOG.info("Completed building delete list with {} total files in {} ms",
        filesToDelete.size(), totalTime / 1_000_000);

    return filesToDelete;
  }
}<|MERGE_RESOLUTION|>--- conflicted
+++ resolved
@@ -30,11 +30,7 @@
 import org.apache.iceberg.exceptions.RuntimeIOException;
 import org.apache.iceberg.io.CloseableIterable;
 import org.apache.iceberg.io.FileIO;
-<<<<<<< HEAD
 import org.apache.iceberg.io.SupportsBulkOperations;
-import org.apache.iceberg.relocated.com.google.common.collect.Iterables;
-=======
->>>>>>> 2114bf63
 import org.apache.iceberg.relocated.com.google.common.collect.Sets;
 import org.apache.iceberg.util.PropertyUtil;
 import org.apache.iceberg.util.SnapshotUtil;
@@ -63,7 +59,6 @@
   @Override
   @SuppressWarnings({"checkstyle:CyclomaticComplexity", "MethodLength"})
   public void cleanFiles(TableMetadata beforeExpiration, TableMetadata afterExpiration) {
-<<<<<<< HEAD
     long startTime = System.nanoTime();
     LOG.info("Starting incremental file cleanup");
 
@@ -72,8 +67,6 @@
           "Cannot incrementally clean files for tables with more than 1 ref");
     }
 
-=======
->>>>>>> 2114bf63
     // clean up the expired snapshots:
     // 1. Get a list of the snapshots that were removed
     // 2. Delete any data files that were deleted by those snapshots and are not in the table
@@ -186,10 +179,9 @@
         (scanValidEndTime - scanValidStartTime) / 1_000_000, validManifests.size(), manifestsToScan.size());
 
     // find manifests to clean up that were only referenced by snapshots that have expired
-<<<<<<< HEAD
-    Set<String> manifestListsToDelete = Sets.newHashSet();
-    Set<String> manifestsToDelete = Sets.newHashSet();
-    Set<ManifestFile> manifestsToRevert = Sets.newHashSet();
+    Set<String> manifestListsToDelete = ConcurrentHashMap.newKeySet();
+    Set<String> manifestsToDelete = ConcurrentHashMap.newKeySet();
+    Set<ManifestFile> manifestsToRevert = ConcurrentHashMap.newKeySet();
 
     long scanExpiredStartTime = System.nanoTime();
     LOG.info("Starting to scan expired snapshots");
@@ -199,12 +191,6 @@
     LOG.info("Total expired snapshots to scan: {}", expiredSnapshots.size());
     final AtomicInteger processedExpiredSnapshots = new AtomicInteger(0);
     Tasks.foreach(expiredSnapshots)
-=======
-    Set<String> manifestListsToDelete = ConcurrentHashMap.newKeySet();
-    Set<String> manifestsToDelete = ConcurrentHashMap.newKeySet();
-    Set<ManifestFile> manifestsToRevert = ConcurrentHashMap.newKeySet();
-    Tasks.foreach(beforeExpiration.snapshots())
->>>>>>> 2114bf63
         .retry(3)
         .suppressFailureWhenFinished()
         .executeWith(planExecutorService)
@@ -339,15 +325,11 @@
       Set<ManifestFile> manifestsToScan,
       Set<ManifestFile> manifestsToRevert,
       Set<Long> validIds,
-<<<<<<< HEAD
-      TableMetadata current) {
+      Map<Integer, PartitionSpec> specsById) {
     long startTime = System.nanoTime();
     LOG.info("Starting to build delete list from {} manifests to scan and {} manifests to revert",
         manifestsToScan.size(), manifestsToRevert.size());
 
-=======
-      Map<Integer, PartitionSpec> specsById) {
->>>>>>> 2114bf63
     Set<String> filesToDelete = ConcurrentHashMap.newKeySet();
 
     // First scan manifests with deletes
