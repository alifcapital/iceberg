--- conflicted
+++ resolved
@@ -22,6 +22,7 @@
 import java.util.Set;
 import java.util.concurrent.ConcurrentHashMap;
 import java.util.concurrent.ExecutorService;
+import java.util.function.BiConsumer;
 import java.util.function.Consumer;
 import java.util.stream.Collectors;
 import org.apache.iceberg.exceptions.RuntimeIOException;
@@ -45,25 +46,22 @@
       FileIO fileIO,
       ExecutorService deleteExecutorService,
       ExecutorService planExecutorService,
-      Consumer<String> deleteFunc) {
+      BiConsumer<String, String> deleteFunc) {
     super(fileIO, deleteExecutorService, planExecutorService, deleteFunc);
   }
 
   @Override
-<<<<<<< HEAD
-  public void cleanFiles(TableMetadata beforeExpiration, TableMetadata afterExpiration) {
-    long startTime = System.nanoTime();
-    LOG.info("Starting reachable file cleanup");
-=======
   public void cleanFiles(
       TableMetadata beforeExpiration,
       TableMetadata afterExpiration,
       ExpireSnapshots.CleanupLevel cleanupLevel) {
+    long startTime = System.nanoTime();
+    LOG.info("Starting reachable file cleanup");
+
     if (ExpireSnapshots.CleanupLevel.NONE == cleanupLevel) {
       LOG.info("Nothing to clean.");
       return;
     }
->>>>>>> 4632f313
 
     Set<String> manifestListsToDelete = Sets.newHashSet();
 
@@ -99,64 +97,43 @@
           (pruneEndTime - pruneStartTime) / 1_000_000, manifestsToDelete.size());
 
       if (!manifestsToDelete.isEmpty()) {
-<<<<<<< HEAD
-        long findFilesStartTime = System.nanoTime();
-        LOG.info("Starting to find files to delete from {} manifests", manifestsToDelete.size());
-        Set<String> dataFilesToDelete = findFilesToDelete(manifestsToDelete, currentManifests);
-        long findFilesEndTime = System.nanoTime();
-        LOG.info("Completed finding files in {} ms, found {} files to delete",
-            (findFilesEndTime - findFilesStartTime) / 1_000_000, dataFilesToDelete.size());
-
-        long deleteStartTime = System.nanoTime();
-        LOG.info("Found {} files to delete", dataFilesToDelete.size());
-
-        boolean supportsBulkDeletes = fileIO instanceof SupportsBulkOperations;
-        LOG.info("File IO {} bulk deletes", supportsBulkDeletes ? "supports" : "does not support");
-
-        deleteFiles(dataFilesToDelete, "data");
-        long dataDeleteEndTime = System.nanoTime();
-        LOG.info("Deleted {} data files in {} ms", dataFilesToDelete.size(),
-            (dataDeleteEndTime - deleteStartTime) / 1_000_000);
-=======
         if (ExpireSnapshots.CleanupLevel.ALL == cleanupLevel) {
+          long findFilesStartTime = System.nanoTime();
+          LOG.info("Starting to find files to delete from {} manifests", manifestsToDelete.size());
           Set<String> dataFilesToDelete = findFilesToDelete(manifestsToDelete, currentManifests);
-          LOG.debug("Deleting {} data files", dataFilesToDelete.size());
+          LOG.info("Completed finding files in {} ms, found {} files to delete",
+              (System.nanoTime() - findFilesStartTime) / 1_000_000, dataFilesToDelete.size());
+
+          long deleteStartTime = System.nanoTime();
+          boolean supportsBulkDeletes = fileIO instanceof SupportsBulkOperations;
+          LOG.info("File IO {} bulk deletes", supportsBulkDeletes ? "supports" : "does not support");
+
           deleteFiles(dataFilesToDelete, "data");
+          LOG.info("Deleted {} data files in {} ms", dataFilesToDelete.size(),
+              (System.nanoTime() - deleteStartTime) / 1_000_000);
         }
->>>>>>> 4632f313
 
         Set<String> manifestPathsToDelete =
             manifestsToDelete.stream().map(ManifestFile::path).collect(Collectors.toSet());
-        LOG.debug("Deleting {} manifest files", manifestPathsToDelete.size());
+        long manifestDeleteStartTime = System.nanoTime();
         deleteFiles(manifestPathsToDelete, "manifest");
         long manifestDeleteEndTime = System.nanoTime();
         LOG.info("Deleted {} manifest files in {} ms", manifestPathsToDelete.size(),
-            (manifestDeleteEndTime - dataDeleteEndTime) / 1_000_000);
-
-        deleteFiles(manifestListsToDelete, "manifest list");
-        long manifestListDeleteEndTime = System.nanoTime();
-        LOG.info("Deleted {} manifest list files in {} ms", manifestListsToDelete.size(),
-            (manifestListDeleteEndTime - manifestDeleteEndTime) / 1_000_000);
+            (manifestDeleteEndTime - manifestDeleteStartTime) / 1_000_000);
       }
     }
 
-<<<<<<< HEAD
+    long manifestListDeleteStartTime = System.nanoTime();
+    deleteFiles(manifestListsToDelete, "manifest list");
+    LOG.info("Deleted {} manifest list files in {} ms", manifestListsToDelete.size(),
+        (System.nanoTime() - manifestListDeleteStartTime) / 1_000_000);
+
     if (hasAnyStatisticsFiles(beforeExpiration)) {
+      long statsDeleteStartTime = System.nanoTime();
       Set<String> expiredStatisticsFiles = expiredStatisticsFilesLocations(beforeExpiration, afterExpiration);
       deleteFiles(expiredStatisticsFiles, "statistics files");
-      long statsDeleteEndTime = System.nanoTime();
       LOG.info("Deleted {} statistics files in {} ms", expiredStatisticsFiles.size(),
-          (statsDeleteEndTime - System.nanoTime()) / 1_000_000);
-=======
-    LOG.debug("Deleting {} manifest-list files", manifestListsToDelete.size());
-    deleteFiles(manifestListsToDelete, "manifest list");
-
-    if (hasAnyStatisticsFiles(beforeExpiration)) {
-      Set<String> expiredStatisticsFilesLocations =
-          expiredStatisticsFilesLocations(beforeExpiration, afterExpiration);
-      LOG.debug("Deleting {} statistics files", expiredStatisticsFilesLocations.size());
-      deleteFiles(expiredStatisticsFilesLocations, "statistics files");
->>>>>>> 4632f313
+          (System.nanoTime() - statsDeleteStartTime) / 1_000_000);
     }
 
     long totalTime = System.nanoTime() - startTime;
