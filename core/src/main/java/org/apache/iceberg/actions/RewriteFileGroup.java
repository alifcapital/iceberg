/*
 * Licensed to the Apache Software Foundation (ASF) under one
 * or more contributor license agreements.  See the NOTICE file
 * distributed with this work for additional information
 * regarding copyright ownership.  The ASF licenses this file
 * to you under the Apache License, Version 2.0 (the
 * "License"); you may not use this file except in compliance
 * with the License.  You may obtain a copy of the License at
 *
 *   http://www.apache.org/licenses/LICENSE-2.0
 *
 * Unless required by applicable law or agreed to in writing,
 * software distributed under the License is distributed on an
 * "AS IS" BASIS, WITHOUT WARRANTIES OR CONDITIONS OF ANY
 * KIND, either express or implied.  See the License for the
 * specific language governing permissions and limitations
 * under the License.
 */
package org.apache.iceberg.actions;

import java.util.Comparator;
import java.util.List;
import java.util.Set;
import java.util.stream.Collectors;
import org.apache.iceberg.DataFile;
import org.apache.iceberg.DeleteFile;
import org.apache.iceberg.FileScanTask;
import org.apache.iceberg.RewriteJobOrder;
import org.apache.iceberg.actions.RewriteDataFiles.FileGroupInfo;
import org.apache.iceberg.relocated.com.google.common.base.MoreObjects;
import org.apache.iceberg.relocated.com.google.common.base.Preconditions;
import org.apache.iceberg.util.ContentFileUtil;
import org.apache.iceberg.util.DataFileSet;
import org.apache.iceberg.util.DeleteFileSet;

/**
 * Container class representing a set of files to be rewritten by a RewriteAction and the new files
 * which have been written by the action.
 */
public class RewriteFileGroup extends RewriteGroupBase<FileGroupInfo, FileScanTask, DataFile> {
  private final int outputSpecId;
  private DataFileSet addedFiles = DataFileSet.create();

  public RewriteFileGroup(
      FileGroupInfo info,
      List<FileScanTask> fileScanTasks,
      int outputSpecId,
      long writeMaxFileSize,
      long inputSplitSize,
      int expectedOutputFiles) {
    super(info, fileScanTasks, writeMaxFileSize, inputSplitSize, expectedOutputFiles);
    this.outputSpecId = outputSpecId;
  }

  public void setOutputFiles(Set<DataFile> files) {
    addedFiles = DataFileSet.of(files);
  }

  public Set<DataFile> rewrittenFiles() {
    return fileScanTasks().stream()
        .map(FileScanTask::file)
        .collect(Collectors.toCollection(DataFileSet::create));
  }

  public Set<DeleteFile> danglingDVs() {
    return fileScanTasks().stream()
        .flatMap(task -> task.deletes().stream().filter(ContentFileUtil::isDV))
        .collect(Collectors.toCollection(DeleteFileSet::create));
  }

  public Set<DataFile> addedFiles() {
    return addedFiles;
  }

  public RewriteDataFiles.FileGroupRewriteResult asResult() {
    Preconditions.checkState(addedFiles != null, "Cannot get result, Group was never rewritten");
    return ImmutableRewriteDataFiles.FileGroupRewriteResult.builder()
        .info(info())
        .addedDataFilesCount(addedFiles.size())
        .rewrittenDataFilesCount(fileScanTasks().size())
        .rewrittenBytesCount(inputFilesSizeInBytes())
        .removedDeleteFilesCount(danglingDVs().size())
        .build();
  }

  @Override
  public String toString() {
    return MoreObjects.toStringHelper(this)
        .add("info", info())
        .add("numRewrittenFiles", fileScanTasks().size())
        .add(
            "numAddedFiles",
            addedFiles == null ? "Rewrite Incomplete" : Integer.toString(addedFiles.size()))
        .add("numRewrittenBytes", inputFilesSizeInBytes())
        .add("maxOutputFileSize", maxOutputFileSize())
        .add("inputSplitSize", inputSplitSize())
        .add("expectedOutputFiles", expectedOutputFiles())
        .add("outputSpecId", outputSpecId)
        .toString();
  }

<<<<<<< HEAD
  public long sizeInBytes() {
    return fileScanTasks.stream().mapToLong(FileScanTask::length).sum();
  }

  public int numFilesWithDeletes() {
    return fileScanTasks.stream().mapToInt(FileScanTask::filesCount).sum();
  }

  public int numFiles() {
    return fileScanTasks.size();
=======
  public int outputSpecId() {
    return outputSpecId;
>>>>>>> 2114bf63
  }

  public int numDeletes() {
    return numFilesWithDeletes() - numFiles();
  }

  public static Comparator<RewriteFileGroup> comparator(RewriteJobOrder rewriteJobOrder) {
    switch (rewriteJobOrder) {
      case BYTES_ASC:
        return Comparator.comparing(RewriteFileGroup::inputFilesSizeInBytes);
      case BYTES_DESC:
        return Comparator.comparing(
            RewriteFileGroup::inputFilesSizeInBytes, Comparator.reverseOrder());
      case FILES_ASC:
        return Comparator.comparing(RewriteFileGroup::inputFileNum);
      case FILES_DESC:
<<<<<<< HEAD
        return Comparator.comparing(RewriteFileGroup::numFiles, Comparator.reverseOrder());
      case DELETES_DESC:
        return Comparator.comparing(RewriteFileGroup::numFilesWithDeletes, Comparator.reverseOrder());
=======
        return Comparator.comparing(RewriteFileGroup::inputFileNum, Comparator.reverseOrder());
>>>>>>> 2114bf63
      default:
        return (unused, unused2) -> 0;
    }
  }
}<|MERGE_RESOLUTION|>--- conflicted
+++ resolved
@@ -99,25 +99,16 @@
         .toString();
   }
 
-<<<<<<< HEAD
-  public long sizeInBytes() {
-    return fileScanTasks.stream().mapToLong(FileScanTask::length).sum();
+public int outputSpecId() {
+    return outputSpecId;
   }
 
   public int numFilesWithDeletes() {
-    return fileScanTasks.stream().mapToInt(FileScanTask::filesCount).sum();
-  }
-
-  public int numFiles() {
-    return fileScanTasks.size();
-=======
-  public int outputSpecId() {
-    return outputSpecId;
->>>>>>> 2114bf63
+    return fileScanTasks().stream().mapToInt(FileScanTask::filesCount).sum();
   }
 
   public int numDeletes() {
-    return numFilesWithDeletes() - numFiles();
+    return numFilesWithDeletes() - inputFileNum();
   }
 
   public static Comparator<RewriteFileGroup> comparator(RewriteJobOrder rewriteJobOrder) {
@@ -130,13 +121,9 @@
       case FILES_ASC:
         return Comparator.comparing(RewriteFileGroup::inputFileNum);
       case FILES_DESC:
-<<<<<<< HEAD
-        return Comparator.comparing(RewriteFileGroup::numFiles, Comparator.reverseOrder());
+        return Comparator.comparing(RewriteFileGroup::inputFileNum, Comparator.reverseOrder());
       case DELETES_DESC:
         return Comparator.comparing(RewriteFileGroup::numFilesWithDeletes, Comparator.reverseOrder());
-=======
-        return Comparator.comparing(RewriteFileGroup::inputFileNum, Comparator.reverseOrder());
->>>>>>> 2114bf63
       default:
         return (unused, unused2) -> 0;
     }
