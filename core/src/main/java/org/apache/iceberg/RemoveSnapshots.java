/*
 * Licensed to the Apache Software Foundation (ASF) under one
 * or more contributor license agreements.  See the NOTICE file
 * distributed with this work for additional information
 * regarding copyright ownership.  The ASF licenses this file
 * to you under the Apache License, Version 2.0 (the
 * "License"); you may not use this file except in compliance
 * with the License.  You may obtain a copy of the License at
 *
 *   http://www.apache.org/licenses/LICENSE-2.0
 *
 * Unless required by applicable law or agreed to in writing,
 * software distributed under the License is distributed on an
 * "AS IS" BASIS, WITHOUT WARRANTIES OR CONDITIONS OF ANY
 * KIND, either express or implied.  See the License for the
 * specific language governing permissions and limitations
 * under the License.
 */
package org.apache.iceberg;

import static org.apache.iceberg.TableProperties.COMMIT_MAX_RETRY_WAIT_MS;
import static org.apache.iceberg.TableProperties.COMMIT_MAX_RETRY_WAIT_MS_DEFAULT;
import static org.apache.iceberg.TableProperties.COMMIT_MIN_RETRY_WAIT_MS;
import static org.apache.iceberg.TableProperties.COMMIT_MIN_RETRY_WAIT_MS_DEFAULT;
import static org.apache.iceberg.TableProperties.COMMIT_NUM_RETRIES;
import static org.apache.iceberg.TableProperties.COMMIT_NUM_RETRIES_DEFAULT;
import static org.apache.iceberg.TableProperties.COMMIT_TOTAL_RETRY_TIME_MS;
import static org.apache.iceberg.TableProperties.COMMIT_TOTAL_RETRY_TIME_MS_DEFAULT;
import static org.apache.iceberg.TableProperties.GC_ENABLED;
import static org.apache.iceberg.TableProperties.GC_ENABLED_DEFAULT;
import static org.apache.iceberg.TableProperties.MAX_REF_AGE_MS;
import static org.apache.iceberg.TableProperties.MAX_REF_AGE_MS_DEFAULT;
import static org.apache.iceberg.TableProperties.MAX_SNAPSHOT_AGE_MS;
import static org.apache.iceberg.TableProperties.MAX_SNAPSHOT_AGE_MS_DEFAULT;
import static org.apache.iceberg.TableProperties.MIN_SNAPSHOTS_TO_KEEP;
import static org.apache.iceberg.TableProperties.MIN_SNAPSHOTS_TO_KEEP_DEFAULT;

import java.util.Collection;
import java.util.List;
import java.util.Map;
import java.util.Set;
import java.util.concurrent.ExecutorService;
import java.util.function.Consumer;
import java.util.stream.Collectors;
import org.apache.iceberg.exceptions.CommitFailedException;
import org.apache.iceberg.exceptions.ValidationException;
import org.apache.iceberg.relocated.com.google.common.base.Preconditions;
import org.apache.iceberg.relocated.com.google.common.collect.Lists;
import org.apache.iceberg.relocated.com.google.common.collect.Maps;
import org.apache.iceberg.relocated.com.google.common.collect.Sets;
import org.apache.iceberg.relocated.com.google.common.util.concurrent.MoreExecutors;
import org.apache.iceberg.util.DateTimeUtil;
import org.apache.iceberg.util.PropertyUtil;
import org.apache.iceberg.util.SnapshotUtil;
import org.apache.iceberg.util.Tasks;
import org.apache.iceberg.util.ThreadPools;
import org.slf4j.Logger;
import org.slf4j.LoggerFactory;

@SuppressWarnings("UnnecessaryAnonymousClass")
class RemoveSnapshots implements ExpireSnapshots {
  private static final Logger LOG = LoggerFactory.getLogger(RemoveSnapshots.class);

  // Creates an executor service that runs each task in the thread that invokes execute/submit.
  private static final ExecutorService DEFAULT_DELETE_EXECUTOR_SERVICE =
      MoreExecutors.newDirectExecutorService();

  private final TableOperations ops;
  private final Set<Long> idsToRemove = Sets.newHashSet();
  private final long now;
  private final long defaultMaxRefAgeMs;
  private TableMetadata base;
  private long defaultExpireOlderThan;
  private int defaultMinNumSnapshots;
  private Consumer<String> deleteFunc = null;
  private ExecutorService deleteExecutorService = DEFAULT_DELETE_EXECUTOR_SERVICE;
  private ExecutorService planExecutorService;
  private Boolean incrementalCleanup;
  private boolean specifiedSnapshotId = false;
  private boolean cleanExpiredMetadata = false;
  private boolean cleanExpiredFiles = true;
  private CleanupLevel cleanupLevel = CleanupLevel.ALL;

  RemoveSnapshots(TableOperations ops) {
    this.ops = ops;
    this.base = ops.current();
    ValidationException.check(
        PropertyUtil.propertyAsBoolean(base.properties(), GC_ENABLED, GC_ENABLED_DEFAULT),
        "Cannot expire snapshots: GC is disabled (deleting files may corrupt other tables)");

    long defaultMaxSnapshotAgeMs =
        PropertyUtil.propertyAsLong(
            base.properties(), MAX_SNAPSHOT_AGE_MS, MAX_SNAPSHOT_AGE_MS_DEFAULT);

    this.now = System.currentTimeMillis();
    this.defaultExpireOlderThan = now - defaultMaxSnapshotAgeMs;
    this.defaultMinNumSnapshots =
        PropertyUtil.propertyAsInt(
            base.properties(), MIN_SNAPSHOTS_TO_KEEP, MIN_SNAPSHOTS_TO_KEEP_DEFAULT);

    this.defaultMaxRefAgeMs =
        PropertyUtil.propertyAsLong(base.properties(), MAX_REF_AGE_MS, MAX_REF_AGE_MS_DEFAULT);
  }

  @Override
  public ExpireSnapshots cleanExpiredFiles(boolean clean) {
    Preconditions.checkArgument(
        cleanupLevel == CleanupLevel.ALL,
        "Cannot set cleanExpiredFiles when cleanupLevel has already been set to: %s",
        cleanupLevel);
    this.cleanExpiredFiles = clean;
    this.cleanupLevel = clean ? CleanupLevel.ALL : CleanupLevel.NONE;
    return this;
  }

  @Override
  public ExpireSnapshots expireSnapshotId(long expireSnapshotId) {
    LOG.info("Expiring snapshot with id: {}", expireSnapshotId);
    idsToRemove.add(expireSnapshotId);
    specifiedSnapshotId = true;
    return this;
  }

  @Override
  public ExpireSnapshots expireOlderThan(long timestampMillis) {
    LOG.info(
        "Expiring snapshots older than: {} ({})",
        DateTimeUtil.formatTimestampMillis(timestampMillis),
        timestampMillis);
    this.defaultExpireOlderThan = timestampMillis;
    return this;
  }

  @Override
  public ExpireSnapshots retainLast(int numSnapshots) {
    Preconditions.checkArgument(
        1 <= numSnapshots,
        "Number of snapshots to retain must be at least 1, cannot be: %s",
        numSnapshots);
    this.defaultMinNumSnapshots = numSnapshots;
    return this;
  }

  @Override
  public ExpireSnapshots deleteWith(Consumer<String> newDeleteFunc) {
    this.deleteFunc = newDeleteFunc;
    return this;
  }

  @Override
  public ExpireSnapshots executeDeleteWith(ExecutorService executorService) {
    this.deleteExecutorService = executorService;
    return this;
  }

  @Override
  public ExpireSnapshots planWith(ExecutorService executorService) {
    this.planExecutorService = executorService;
    return this;
  }

  protected ExecutorService planExecutorService() {
    if (planExecutorService == null) {
      this.planExecutorService = ThreadPools.getWorkerPool();
    }

    return planExecutorService;
  }

  @Override
  public ExpireSnapshots cleanExpiredMetadata(boolean clean) {
    this.cleanExpiredMetadata = clean;
    return this;
  }

  @Override
  public ExpireSnapshots cleanupLevel(CleanupLevel level) {
    Preconditions.checkArgument(null != level, "Invalid cleanup level: null");
    Preconditions.checkArgument(
        cleanExpiredFiles || level == CleanupLevel.NONE,
        "Cannot set cleanupLevel to %s when cleanExpiredFiles was explicitly set to false",
        level);
    this.cleanupLevel = level;
    return this;
  }

  @Override
  public List<Snapshot> apply() {
    TableMetadata updated = internalApply();
    List<Snapshot> removed = Lists.newArrayList(base.snapshots());
    removed.removeAll(updated.snapshots());

    return removed;
  }

  private TableMetadata internalApply() {
    this.base = ops.refresh();
    // attempt to clean expired metadata even if there are no snapshots to expire
    // table metadata builder takes care of the case when this should actually be a no-op
    if (base.snapshots().isEmpty() && !cleanExpiredMetadata) {
      return base;
    }

    long startTime = System.nanoTime();
    LOG.info("Starting metadata update phase");

    Set<Long> idsToRetain = Sets.newHashSet();
    // Identify refs that should be removed
    long refsStartTime = System.nanoTime();
    LOG.info("Starting to compute retained refs");
    Map<String, SnapshotRef> retainedRefs = computeRetainedRefs(base.refs());
    Map<Long, List<String>> retainedIdToRefs = Maps.newHashMap();
    for (Map.Entry<String, SnapshotRef> retainedRefEntry : retainedRefs.entrySet()) {
      long snapshotId = retainedRefEntry.getValue().snapshotId();
      retainedIdToRefs.putIfAbsent(snapshotId, Lists.newArrayList());
      retainedIdToRefs.get(snapshotId).add(retainedRefEntry.getKey());
      idsToRetain.add(snapshotId);
    }
    long refsEndTime = System.nanoTime();
    LOG.info("Completed computing retained refs in {} ms", (refsEndTime - refsStartTime) / 1_000_000);

    for (long idToRemove : idsToRemove) {
      List<String> refsForId = retainedIdToRefs.get(idToRemove);
      Preconditions.checkArgument(
          refsForId == null,
          "Cannot expire %s. Still referenced by refs: %s",
          idToRemove,
          refsForId);
    }

    long branchStartTime = System.nanoTime();
    LOG.info("Starting to compute retained branch snapshots");
    idsToRetain.addAll(computeAllBranchSnapshotsToRetain(retainedRefs.values()));
    long branchEndTime = System.nanoTime();
    LOG.info("Completed computing retained branch snapshots in {} ms", (branchEndTime - branchStartTime) / 1_000_000);

    long unrefStartTime = System.nanoTime();
    LOG.info("Starting to compute unreferenced snapshots to retain");
    idsToRetain.addAll(unreferencedSnapshotsToRetain(retainedRefs.values()));
    long unrefEndTime = System.nanoTime();
    LOG.info("Completed computing unreferenced snapshots in {} ms", (unrefEndTime - unrefStartTime) / 1_000_000);

    TableMetadata.Builder updatedMetaBuilder = TableMetadata.buildFrom(base);

    long removeRefsStartTime = System.nanoTime();
    LOG.info("Starting to remove expired refs");
    base.refs().keySet().stream()
        .filter(ref -> !retainedRefs.containsKey(ref))
        .forEach(updatedMetaBuilder::removeRef);
    long removeRefsEndTime = System.nanoTime();
    LOG.info("Completed removing expired refs in {} ms", (removeRefsEndTime - removeRefsStartTime) / 1_000_000);

    long removeSnapsStartTime = System.nanoTime();
    LOG.info("Starting to remove expired snapshots");
    base.snapshots().stream()
        .map(Snapshot::snapshotId)
        .filter(snapshot -> !idsToRetain.contains(snapshot))
        .forEach(idsToRemove::add);
    updatedMetaBuilder.removeSnapshots(idsToRemove);
    long removeSnapsEndTime = System.nanoTime();
    LOG.info("Completed removing {} expired snapshots in {} ms",
        idsToRemove.size(), (removeSnapsEndTime - removeSnapsStartTime) / 1_000_000);

    long totalTime = System.nanoTime() - startTime;
    LOG.info("Completed metadata update phase in {} ms", totalTime / 1_000_000);

    if (cleanExpiredMetadata) {
      Set<Integer> reachableSpecs = Sets.newConcurrentHashSet();
      reachableSpecs.add(base.defaultSpecId());
      Set<Integer> reachableSchemas = Sets.newConcurrentHashSet();
      reachableSchemas.add(base.currentSchemaId());

      Tasks.foreach(idsToRetain)
          .executeWith(planExecutorService())
          .run(
              snapshotId -> {
                Snapshot snapshot = base.snapshot(snapshotId);
                snapshot.allManifests(ops.io()).stream()
                    .map(ManifestFile::partitionSpecId)
                    .forEach(reachableSpecs::add);
                reachableSchemas.add(snapshot.schemaId());
              });

      Set<Integer> specsToRemove =
          base.specs().stream()
              .map(PartitionSpec::specId)
              .filter(specId -> !reachableSpecs.contains(specId))
              .collect(Collectors.toSet());
      updatedMetaBuilder.removeSpecs(specsToRemove);

      Set<Integer> schemasToRemove =
          base.schemas().stream()
              .map(Schema::schemaId)
              .filter(schemaId -> !reachableSchemas.contains(schemaId))
              .collect(Collectors.toSet());
      updatedMetaBuilder.removeSchemas(schemasToRemove);
    }

    return updatedMetaBuilder.build();
  }

  private Map<String, SnapshotRef> computeRetainedRefs(Map<String, SnapshotRef> refs) {
    Map<String, SnapshotRef> retainedRefs = Maps.newHashMap();
    for (Map.Entry<String, SnapshotRef> refEntry : refs.entrySet()) {
      String name = refEntry.getKey();
      SnapshotRef ref = refEntry.getValue();
      if (name.equals(SnapshotRef.MAIN_BRANCH)) {
        retainedRefs.put(name, ref);
        continue;
      }

      Snapshot snapshot = base.snapshot(ref.snapshotId());
      long maxRefAgeMs = ref.maxRefAgeMs() != null ? ref.maxRefAgeMs() : defaultMaxRefAgeMs;
      if (snapshot != null) {
        long refAgeMs = now - snapshot.timestampMillis();
        if (refAgeMs <= maxRefAgeMs) {
          retainedRefs.put(name, ref);
        }
      } else {
        LOG.warn("Removing invalid ref {}: snapshot {} does not exist", name, ref.snapshotId());
      }
    }

    return retainedRefs;
  }

  private Set<Long> computeAllBranchSnapshotsToRetain(Collection<SnapshotRef> refs) {
    Set<Long> branchSnapshotsToRetain = Sets.newHashSet();
    for (SnapshotRef ref : refs) {
      if (ref.isBranch()) {
        long expireSnapshotsOlderThan =
            ref.maxSnapshotAgeMs() != null ? now - ref.maxSnapshotAgeMs() : defaultExpireOlderThan;
        int minSnapshotsToKeep =
            ref.minSnapshotsToKeep() != null ? ref.minSnapshotsToKeep() : defaultMinNumSnapshots;
        branchSnapshotsToRetain.addAll(
            computeBranchSnapshotsToRetain(
                ref.snapshotId(), expireSnapshotsOlderThan, minSnapshotsToKeep));
      }
    }

    return branchSnapshotsToRetain;
  }

  private Set<Long> computeBranchSnapshotsToRetain(
      long snapshot, long expireSnapshotsOlderThan, int minSnapshotsToKeep) {
    Set<Long> idsToRetain = Sets.newHashSet();
    for (Snapshot ancestor : SnapshotUtil.ancestorsOf(snapshot, base::snapshot)) {
      if (idsToRetain.size() < minSnapshotsToKeep
          || ancestor.timestampMillis() >= expireSnapshotsOlderThan) {
        idsToRetain.add(ancestor.snapshotId());
      } else {
        return idsToRetain;
      }
    }

    return idsToRetain;
  }

  private Set<Long> unreferencedSnapshotsToRetain(Collection<SnapshotRef> refs) {
    Set<Long> referencedSnapshots = Sets.newHashSet();
    for (SnapshotRef ref : refs) {
      if (ref.isBranch()) {
        for (Snapshot snapshot : SnapshotUtil.ancestorsOf(ref.snapshotId(), base::snapshot)) {
          referencedSnapshots.add(snapshot.snapshotId());
        }
      } else {
        referencedSnapshots.add(ref.snapshotId());
      }
    }

    Set<Long> snapshotsToRetain = Sets.newHashSet();
    for (Snapshot snapshot : base.snapshots()) {
      if (!referencedSnapshots.contains(snapshot.snapshotId())
          && // unreferenced
          snapshot.timestampMillis() >= defaultExpireOlderThan) { // not old enough to expire
        snapshotsToRetain.add(snapshot.snapshotId());
      }
    }

    return snapshotsToRetain;
  }

  @Override
  public void commit() {
    long startTime = System.nanoTime();
    LOG.info("Starting commit");

    Tasks.foreach(ops)
        .retry(base.propertyAsInt(COMMIT_NUM_RETRIES, COMMIT_NUM_RETRIES_DEFAULT))
        .exponentialBackoff(
            base.propertyAsInt(COMMIT_MIN_RETRY_WAIT_MS, COMMIT_MIN_RETRY_WAIT_MS_DEFAULT),
            base.propertyAsInt(COMMIT_MAX_RETRY_WAIT_MS, COMMIT_MAX_RETRY_WAIT_MS_DEFAULT),
            base.propertyAsInt(COMMIT_TOTAL_RETRY_TIME_MS, COMMIT_TOTAL_RETRY_TIME_MS_DEFAULT),
            2.0 /* exponential */)
        .onlyRetryOn(CommitFailedException.class)
        .run(
            item -> {
              TableMetadata updated = internalApply();
              ops.commit(base, updated);
            });
<<<<<<< HEAD

    long commitEndTime = System.nanoTime();
    LOG.info("Completed committing metadata changes in {} ms", (commitEndTime - startTime) / 1_000_000);

if (cleanExpiredFiles && !base.snapshots().isEmpty()) {
      long cleanupStartTime = System.nanoTime();
      LOG.info("Starting expired files cleanup");
=======
    LOG.info(
        "Committed snapshot changes and prepare to clean up files at level={}",
        cleanupLevel.name());

    if (CleanupLevel.NONE != cleanupLevel && !base.snapshots().isEmpty()) {
>>>>>>> 4632f313
      cleanExpiredSnapshots();
      long cleanupEndTime = System.nanoTime();
      LOG.info("Completed expired files cleanup in {} ms", (cleanupEndTime - cleanupStartTime) / 1_000_000);
    }

    long totalTime = System.nanoTime() - startTime;
    LOG.info("Completed expire snapshots operation in {} ms", totalTime / 1_000_000);
  }

  ExpireSnapshots withIncrementalCleanup(boolean useIncrementalCleanup) {
    this.incrementalCleanup = useIncrementalCleanup;
    return this;
  }

  private void cleanExpiredSnapshots() {
    TableMetadata current = ops.refresh();

    if (Boolean.TRUE.equals(incrementalCleanup)) {
      validateCleanupCanBeIncremental(current);
    } else if (incrementalCleanup == null) {
      incrementalCleanup =
          !specifiedSnapshotId
              && !hasRemovedNonMainAncestors(base, current)
              && !hasNonMainSnapshots(current);
    }

    LOG.info(
        "Cleaning up expired files (local, {})", incrementalCleanup ? "incremental" : "reachable");

    FileCleanupStrategy cleanupStrategy =
        incrementalCleanup
            ? new IncrementalFileCleanup(
                ops.io(), deleteExecutorService, planExecutorService(), deleteFunc)
            : new ReachableFileCleanup(
                ops.io(), deleteExecutorService, planExecutorService(), deleteFunc);

    cleanupStrategy.cleanFiles(base, current, cleanupLevel);
  }

  private void validateCleanupCanBeIncremental(TableMetadata current) {
    if (specifiedSnapshotId) {
      throw new UnsupportedOperationException(
          "Cannot clean files incrementally when snapshot IDs are specified");
    }

    if (hasRemovedNonMainAncestors(base, current)) {
      throw new UnsupportedOperationException(
          "Cannot incrementally clean files when snapshots outside of main ancestry were removed");
    }

    if (hasNonMainSnapshots(current)) {
      throw new UnsupportedOperationException(
          "Cannot incrementally clean files when there are snapshots outside of main");
    }
  }

  private boolean hasRemovedNonMainAncestors(
      TableMetadata beforeExpiration, TableMetadata afterExpiration) {
    Set<Long> mainAncestors = mainAncestors(beforeExpiration);
    for (Snapshot snapshotBeforeExpiration : beforeExpiration.snapshots()) {
      boolean removedSnapshot =
          afterExpiration.snapshot(snapshotBeforeExpiration.snapshotId()) == null;
      boolean snapshotInMainAncestry =
          mainAncestors.contains(snapshotBeforeExpiration.snapshotId());
      if (removedSnapshot && !snapshotInMainAncestry) {
        return true;
      }
    }

    return false;
  }

  private boolean hasNonMainSnapshots(TableMetadata metadata) {
    if (metadata.currentSnapshot() == null) {
      return !metadata.snapshots().isEmpty();
    }

    Set<Long> mainAncestors = mainAncestors(metadata);

    for (Snapshot snapshot : metadata.snapshots()) {
      if (!mainAncestors.contains(snapshot.snapshotId())) {
        return true;
      }
    }

    return false;
  }

  private Set<Long> mainAncestors(TableMetadata metadata) {
    Set<Long> ancestors = Sets.newHashSet();
    if (metadata.currentSnapshot() == null) {
      return ancestors;
    }

    for (Snapshot ancestor :
        SnapshotUtil.ancestorsOf(metadata.currentSnapshot().snapshotId(), metadata::snapshot)) {
      ancestors.add(ancestor.snapshotId());
    }

    return ancestors;
  }
}<|MERGE_RESOLUTION|>--- conflicted
+++ resolved
@@ -40,7 +40,7 @@
 import java.util.Map;
 import java.util.Set;
 import java.util.concurrent.ExecutorService;
-import java.util.function.Consumer;
+import java.util.function.BiConsumer;
 import java.util.stream.Collectors;
 import org.apache.iceberg.exceptions.CommitFailedException;
 import org.apache.iceberg.exceptions.ValidationException;
@@ -72,7 +72,7 @@
   private TableMetadata base;
   private long defaultExpireOlderThan;
   private int defaultMinNumSnapshots;
-  private Consumer<String> deleteFunc = null;
+  private BiConsumer<String, String> deleteFunc = null;
   private ExecutorService deleteExecutorService = DEFAULT_DELETE_EXECUTOR_SERVICE;
   private ExecutorService planExecutorService;
   private Boolean incrementalCleanup;
@@ -142,7 +142,7 @@
   }
 
   @Override
-  public ExpireSnapshots deleteWith(Consumer<String> newDeleteFunc) {
+  public ExpireSnapshots deleteWith(BiConsumer<String, String> newDeleteFunc) {
     this.deleteFunc = newDeleteFunc;
     return this;
   }
@@ -398,24 +398,18 @@
               TableMetadata updated = internalApply();
               ops.commit(base, updated);
             });
-<<<<<<< HEAD
 
     long commitEndTime = System.nanoTime();
     LOG.info("Completed committing metadata changes in {} ms", (commitEndTime - startTime) / 1_000_000);
-
-if (cleanExpiredFiles && !base.snapshots().isEmpty()) {
-      long cleanupStartTime = System.nanoTime();
-      LOG.info("Starting expired files cleanup");
-=======
     LOG.info(
         "Committed snapshot changes and prepare to clean up files at level={}",
         cleanupLevel.name());
 
     if (CleanupLevel.NONE != cleanupLevel && !base.snapshots().isEmpty()) {
->>>>>>> 4632f313
+      long cleanupStartTime = System.nanoTime();
+      LOG.info("Starting expired files cleanup");
       cleanExpiredSnapshots();
-      long cleanupEndTime = System.nanoTime();
-      LOG.info("Completed expired files cleanup in {} ms", (cleanupEndTime - cleanupStartTime) / 1_000_000);
+      LOG.info("Completed expired files cleanup in {} ms", (System.nanoTime() - cleanupStartTime) / 1_000_000);
     }
 
     long totalTime = System.nanoTime() - startTime;
