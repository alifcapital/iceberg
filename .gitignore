--- conflicted
+++ resolved
@@ -73,12 +73,10 @@
 # jenv
 .java-version
 
-<<<<<<< HEAD
 # AI assistants
 .claude/
 .cursor/
 CLAUDE.md
-=======
+
 # sdkman
-.sdkmanrc
->>>>>>> 4632f313
+.sdkmanrc