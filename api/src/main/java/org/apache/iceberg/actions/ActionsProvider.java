--- conflicted
+++ resolved
@@ -71,12 +71,12 @@
         this.getClass().getName() + " does not implement rewritePositionDeletes");
   }
 
-<<<<<<< HEAD
-  /** Instantiates an action to convert equality delete files to position delete files */
+/** Instantiates an action to convert equality delete files to position delete files */
   default ConvertEqualityDeleteFiles convertEqualityDeletes(Table table) {
     throw new UnsupportedOperationException(
         this.getClass().getName() + " does not implement convertEqualityDeletes");
-=======
+  }
+
   /** Instantiates an action to compute table stats. */
   default ComputeTableStats computeTableStats(Table table) {
     throw new UnsupportedOperationException(
@@ -99,6 +99,5 @@
   default RemoveDanglingDeleteFiles removeDanglingDeleteFiles(Table table) {
     throw new UnsupportedOperationException(
         this.getClass().getName() + " does not implement removeDanglingDeleteFiles");
->>>>>>> 2114bf63
   }
 }