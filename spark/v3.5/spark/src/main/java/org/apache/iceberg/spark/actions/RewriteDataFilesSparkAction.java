--- conflicted
+++ resolved
@@ -28,11 +28,7 @@
 import java.util.concurrent.ExecutorService;
 import java.util.concurrent.Executors;
 import java.util.concurrent.ThreadPoolExecutor;
-<<<<<<< HEAD
-import java.util.concurrent.atomic.AtomicInteger;
 import java.util.concurrent.Future;
-=======
->>>>>>> 2114bf63
 import java.util.stream.Collectors;
 import org.apache.iceberg.DataFile;
 import org.apache.iceberg.FileScanTask;
@@ -316,10 +312,9 @@
     commitService.start();
 
     Collection<FileGroupFailureResult> rewriteFailures = new ConcurrentLinkedQueue<>();
-<<<<<<< HEAD
 
     Tasks.Builder<RewriteFileGroup> rewriteTaskBuilder =
-        Tasks.foreach(groupStream)
+        Tasks.foreach(plan.groups())
             .executeWith(rewriteService)
             .stopOnFailure()
             .noRetry()
@@ -328,32 +323,20 @@
                   LOG.warn(
                       "Failure during rewrite process for group {}", fileGroup.info(), exception);
                   rewriteFailures.add(
-=======
-    // start rewrite tasks
-    Tasks.foreach(plan.groups())
-        .suppressFailureWhenFinished()
-        .executeWith(rewriteService)
-        .noRetry()
-        .onFailure(
-            (fileGroup, exception) -> {
-              LOG.error("Failure during rewrite group {}", fileGroup.info(), exception);
-              rewriteFailures.add(
->>>>>>> 2114bf63
-                  ImmutableRewriteDataFiles.FileGroupFailureResult.builder()
-                      .info(fileGroup.info())
-                      .dataFilesCount(fileGroup.inputFileNum())
-                      .build());
-<<<<<<< HEAD
+                      ImmutableRewriteDataFiles.FileGroupFailureResult.builder()
+                          .info(fileGroup.info())
+                          .dataFilesCount(fileGroup.inputFileNum())
+                          .build());
                 });
 
     // start rewrite tasks
     try {
-      rewriteTaskBuilder.run(fileGroup -> commitService.offer(rewriteFiles(ctx, fileGroup)));
+      rewriteTaskBuilder.run(fileGroup -> commitService.offer(rewriteFiles(plan, fileGroup)));
     } catch (ValidationException e) {
       // Some commit failed, lets abort future work
       LOG.error(
           "Cannot commit rewrite because of a ValidationException. This usually means that "
-        + "this rewrite has conflicted with another concurrent Iceberg operation.");
+              + "this rewrite has conflicted with another concurrent Iceberg operation.");
       List<Runnable> tasks = rewriteService.shutdownNow();
       tasks.forEach(
           task -> {
@@ -364,13 +347,7 @@
     } finally {
       rewriteService.shutdown();
       commitService.close();
-=======
-            })
-        .run(fileGroup -> commitService.offer(rewriteFiles(plan, fileGroup)));
-    rewriteService.shutdown();
-
-    // stop commit service
-    commitService.close();
+    }
 
     int totalCommits = Math.min(plan.totalGroupCount(), maxCommits);
     int failedCommits = totalCommits - commitService.succeededCommits();
@@ -394,7 +371,6 @@
               maxFailedCommits,
               PARTIAL_PROGRESS_MAX_COMMITS);
       throw new RuntimeException(errorMessage);
->>>>>>> 2114bf63
     }
 
     return ImmutableRewriteDataFiles.Result.builder()
@@ -468,17 +444,11 @@
     StructLike partition = group.info().partition();
     if (partition.size() > 0) {
       return String.format(
-<<<<<<< HEAD
+          Locale.ROOT,
           "Rewriting %d files with %d delete files (%s, file group %d/%d, %s (%d/%d)) in %s",
           group.rewrittenFiles().size(),
           group.numDeletes(),
-          rewriter.description(),
-=======
-          Locale.ROOT,
-          "Rewriting %d files (%s, file group %d/%d, %s (%d/%d)) in %s",
-          group.rewrittenFiles().size(),
           runner.description(),
->>>>>>> 2114bf63
           group.info().globalIndex(),
           plan.totalGroupCount(),
           partition,
@@ -487,17 +457,11 @@
           table.name());
     } else {
       return String.format(
-<<<<<<< HEAD
+          Locale.ROOT,
           "Rewriting %d files with %d delete files (%s, file group %d/%d) in %s",
           group.rewrittenFiles().size(),
           group.numDeletes(),
-          rewriter.description(),
-=======
-          Locale.ROOT,
-          "Rewriting %d files (%s, file group %d/%d) in %s",
-          group.rewrittenFiles().size(),
           runner.description(),
->>>>>>> 2114bf63
           group.info().globalIndex(),
           plan.totalGroupCount(),
           table.name());
